--- conflicted
+++ resolved
@@ -125,8 +125,6 @@
   public GroupMappingService getGroupMapping() {
     return groupService;
   }
-<<<<<<< HEAD
-=======
 
   private List<String> getGroups(Subject subject) {
     return groupService.getGroups(subject.getName());
@@ -169,6 +167,4 @@
     }
     return requestedPermissions;
   }
-
->>>>>>> a4819f5b
 }